--- conflicted
+++ resolved
@@ -5,143 +5,6 @@
 
 This file has moved to: http://kubernetes.github.io/docs/user-guide/ui/
 
-<<<<<<< HEAD
-Kubernetes has a web-based user interface that allows you to deploy containerized
-applications to a Kubernetes cluster, troubleshoot them, and manage the cluster itself.
-
-## Accessing the Dashboard
-
-By default, the Kubernetes Dashboard is deployed as a cluster addon. To access it, visit
-`https://<kubernetes-master>/ui`, which redirects to
-`https://<kubernetes-master>/api/v1/proxy/namespaces/kube-system/services/kubernetes-dashboard`.
-
-If you find that you're not able to access the Dashboard, it may be because the
-`kubernetes-dashboard` service has not been started on your cluster. In that case,
-you can start it manually as follows:
-
-```sh
-kubectl create -f cluster/addons/dashboard/dashboard-controller.yaml --namespace=kube-system
-kubectl create -f cluster/addons/dashboard/dashboard-service.yaml --namespace=kube-system
-```
-
-Normally, this should be taken care of automatically by the
-[`kube-addons.sh`](http://releases.k8s.io/release-1.2/cluster/saltbase/salt/kube-addons/kube-addons.sh)
-script that runs on the master. Release notes and development versions of the Dashboard can be
-found at https://github.com/kubernetes/dashboard/releases.
-
-## Using the Dashboard
-
-The Dashboard can be used to get an overview of applications running on the cluster, and to provide information on any errors that have occurred. You can also inspect your replication controllers and corresponding services, change the number of replicated Pods, and deploy new applications using a deploy wizard.
-
-When accessing the Dashboard on an empty cluster for the first time, the Welcome page is displayed. This page contains a link to this document as well as a button to deploy your first application.
-
-![Kubernetes Dashboard welcome page](ui-dashboard-zerostate.png)
-
-### Deploying applications
-
-The Dashboard lets you create and deploy a containerized application as a Replication Controller with a simple wizard:
-
-![Kubernetes Dashboard deploy form](ui-dashboard-deploy-simple.png)
-
-#### Specifying application details
-
-The wizard expects that you provide the following information:
-
-- **App name** (mandatory): Name for your application. A [label](http://kubernetes.io/v1.1/docs/user-guide/labels.html) with the name will be added to the Replication Controller and Service, if any, that will be deployed.
-
-  The application name must be unique within the selected Kubernetes namespace. It must start with a lowercase character, and contain only lowercase letters, numbers and dashes (-). It is limited to 24 characters.
-
-- **Container image** (mandatory): The URL of a public Docker [container image](http://kubernetes.io/v1.1/docs/user-guide/images.html) on any registry, or a private image (commonly hosted on the Google Container Registry or Docker Hub).
-
-- **Number of pods** (mandatory): The target number of Pods you want your application to be deployed in. The value must be a positive integer.
-
-  A [Replication Controller](http://kubernetes.io/v1.1/docs/user-guide/replication-controller.html) will be created to maintain the desired number of Pods across your cluster.
-
-- **Ports** (optional): If your container listens on a port, you can provide a port and target port. The wizard will create a corresponding Kubernetes [Service](http://kubernetes.io/v1.1/docs/user-guide/services.html) which will route to your deployed Pods. Supported protocols are TCP and UDP. In case you specify ports, the internal DNS name for this Service will be the value you specified as application name above.
-
-  Be aware that if you specify ports, you need to provide both port and target port.
-
-- For some parts of your application (e.g. frontends), you can expose the Service onto an external, maybe public IP address by selecting the **Expose service externally** option. You may need to open up one or more ports to do so. Find more details [here](http://kubernetes.io/v1.1/docs/user-guide/services-firewalls.html).
-
-If needed, you can expand the **Advanced options** section where you can specify more settings:
-
-![Kubernetes Dashboard deploy form advanced options](ui-dashboard-deploy-more.png)
-
-- **Description**: The text you enter here will be added as an [annotation](http://kubernetes.io/v1.1/docs/user-guide/annotations.html) to the Replication Controller and displayed in the application's details.
-
-- **Labels**: Default [labels](http://kubernetes.io/v1.1/docs/user-guide/labels.html) to be used for your application are application name and version. You can specify additional labels to be applied to the Replication Controller, Service (if any), and Pods, such as release, environment, tier, partition, and release track.
-
-  Example:
-
-  ```
-release=1.0
-tier=frontend
-environment=pod
-track=stable
-```
-
-- **Kubernetes namespace**: Kubernetes supports multiple virtual clusters backed by the same physical cluster. These virtual clusters are called [namespaces](http://kubernetes.io/v1.1/docs/admin/namespaces.html). They let you partition resources into logically named groups.
-
-  The Dashboard offers all available namespaces in a dropdown list and allows you to create a new namespace. The namespace name may contain alphanumeric characters and dashes (-).
-
-- **Image pull secrets**: In case the Docker container image is private, it may require [pull secret](http://kubernetes.io/v1.1/docs/user-guide/secrets.html) credentials.
-
-  The Dashboard offers all available secrets in a dropdown list, and allows you to create a new secret. The secret name must follow the DNS domain name syntax, e.g. `new.image-pull.secret`. The content of a secret must be base24-encoded and specified in a  [`.dockercfg`](http://kubernetes.io/v1.1/docs/user-guide/images.html#specifying-imagepullsecrets-on-a-pod) file.
-
-- **CPU requirement** and **Memory requirement**: You can specify the minimum [resource limits](http://kubernetes.io/v1.1/docs/admin/limitrange/README.html) for the container. By default, Pods run with unbounded CPU and memory limits.
-
-- **Run command** and **Run command arguments**: By default, your containers run the selected Docker image's default [entrypoint command](http://kubernetes.io/v1.1/docs/user-guide/containers.html/containers-and-commands). You can use the command options and arguments to override the default.
-
-- **Run as privileged**: This setting determines whether processes in [privileged containers](http://kubernetes.io/v1.1/docs/user-guide/pods.html#privileged-mode-for-pod-containers) are equivalent to processes running as root on the host. Privileged containers can make use of capabilities like manipulating the network stack and accessing devices.
-
-- **Environment variables**: Kubernetes exposes Services through [environment variables](http://kubernetes.io/v1.1/design/expansion.html). You can compose environment variable or pass arguments to your commands using the values of environnment variables. They can be used in applications to find a Service. Environment variables are also useful for decreasing coupling and the use of workarounds. Values can reference other variables using the `$(VAR_NAME)` syntax.
-
-#### Uploading a YAML or JSON file
-
-Kubernetes supports declarative configuration. In this style, all configuration is stored in YAML or JSON configuration files using the Kubernetes' [API](http://kubernetes.io/v1.1/docs/api.html) resource schemas as the configuration schemas.
-
-As an alternative to specifying application details in the deploy wizard, you can define your Replication Controllers and Services in YAML or JSON files, and upload the files to your Pods:
-
-![Kubernetes Dashboard deploy from file upload](ui-dashboard-deploy-file.png)
-
-### Applications view
-
-As soon as applications are running on your cluster, the initial view of the Dashboard defaults to showing an overview of them, for example:
-
-![Kubernetes Dashboard applications view](ui-dashboard-rcs.png)
-
-Individual applications are shown as cards - where an application is defined as a Replication Controller and its corresponding Services. Each card shows the current number of running and desired replicas, along with errors reported by Kubernetes, if any.
-
-You can view application details (**View details**), make quick changes to the number of replicas (**Edit pod count**) or delete the application directly (**Delete**) from the menu in each card's corner:
-
-![Kubernetes Dashboard deploy form file upload](ui-dashboard-cards-menu.png)
-
-#### View details
-
-Selecting this option from the card menu will take you to the following page where you can view more information about the Pods that make up your application:
-
-![Kubernetes Dashboard application detail](ui-dashboard-rcs-detail.png)
-
-The **EVENTS** tab can be useful for debugging flapping applications.
-
-Clicking the plus sign in the right corner of the screen leads you back to the page for deploying a new application.
-
-#### Edit pod count
-
-If you choose to change the number of Pods, the respective Replication Controller will be updated to reflect the newly specified number.
-
-#### Delete
-
-Deleting a Replication Controller also deletes the Pods managed by it. It is currently not supported to leave the Pods running.
-
-You have the option to also delete Services related to the Replication Controller if the label selector targets only the Replication Controller to be deleted.
-
-## More Information
-
-For more information, see the
-[Kubernetes Dashboard repository](https://github.com/kubernetes/dashboard).
-=======
->>>>>>> 7e9256b3
 
 
 
